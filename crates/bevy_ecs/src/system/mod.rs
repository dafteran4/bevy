mod commands;
mod config;
mod exclusive_system;
mod function_system;
mod query;
#[allow(clippy::module_inception)]
mod system;
mod system_chaining;
mod system_param;

pub use commands::*;
pub use config::*;
pub use exclusive_system::*;
pub use function_system::*;
pub use query::*;
pub use system::*;
pub use system_chaining::*;
pub use system_param::*;

#[cfg(test)]
mod tests {
    use std::any::TypeId;

    use crate::{
        archetype::Archetypes,
        bundle::Bundles,
        component::Components,
        entity::{Entities, Entity},
        query::{Added, Changed, Or, QueryState, With, Without},
        schedule::{Schedule, Stage, SystemStage},
        system::{
<<<<<<< HEAD
            ConfigurableSystem, IntoSystem, Local, Query, QuerySet, RemovedComponents, Res, ResMut,
            System, SystemState,
=======
            ConfigurableSystem, IntoExclusiveSystem, IntoSystem, Local, NonSend, NonSendMut, Query,
            QuerySet, RemovedComponents, Res, ResMut, System, SystemState,
>>>>>>> 35979922
        },
        world::{FromWorld, World},
    };

    #[derive(Debug, Eq, PartialEq, Default)]
    struct A;
    struct B;
    struct C;
    struct D;
    struct E;
    struct F;

    #[test]
    fn simple_system() {
        fn sys(query: Query<&A>) {
            for a in query.iter() {
                println!("{:?}", a);
            }
        }

        let mut system = sys.system();
        let mut world = World::new();
        world.spawn().insert(A);

        system.initialize(&mut world);
        for archetype in world.archetypes.iter() {
            system.new_archetype(archetype);
        }
        system.run((), &mut world);
    }

    fn run_system<Param, S: IntoSystem<(), (), Param>>(world: &mut World, system: S) {
        let mut schedule = Schedule::default();
        let mut update = SystemStage::parallel();
        update.add_system(system);
        schedule.add_stage("update", update);
        schedule.run(world);
    }

    #[test]
    fn query_system_gets() {
        fn query_system(
            mut ran: ResMut<bool>,
            entity_query: Query<Entity, With<A>>,
            b_query: Query<&B>,
            a_c_query: Query<(&A, &C)>,
            d_query: Query<&D>,
        ) {
            let entities = entity_query.iter().collect::<Vec<Entity>>();
            assert!(
                b_query.get_component::<B>(entities[0]).is_err(),
                "entity 0 should not have B"
            );
            assert!(
                b_query.get_component::<B>(entities[1]).is_ok(),
                "entity 1 should have B"
            );
            assert!(
                b_query.get_component::<A>(entities[1]).is_err(),
                "entity 1 should have A, but b_query shouldn't have access to it"
            );
            assert!(
                b_query.get_component::<D>(entities[3]).is_err(),
                "entity 3 should have D, but it shouldn't be accessible from b_query"
            );
            assert!(
                b_query.get_component::<C>(entities[2]).is_err(),
                "entity 2 has C, but it shouldn't be accessible from b_query"
            );
            assert!(
                a_c_query.get_component::<C>(entities[2]).is_ok(),
                "entity 2 has C, and it should be accessible from a_c_query"
            );
            assert!(
                a_c_query.get_component::<D>(entities[3]).is_err(),
                "entity 3 should have D, but it shouldn't be accessible from b_query"
            );
            assert!(
                d_query.get_component::<D>(entities[3]).is_ok(),
                "entity 3 should have D"
            );

            *ran = true;
        }

        let mut world = World::default();
        world.insert_resource(false);
        world.spawn().insert_bundle((A,));
        world.spawn().insert_bundle((A, B));
        world.spawn().insert_bundle((A, C));
        world.spawn().insert_bundle((A, D));

        run_system(&mut world, query_system);

        assert!(*world.get_resource::<bool>().unwrap(), "system ran");
    }

    #[test]
    fn or_query_set_system() {
        // Regression test for issue #762
        fn query_system(
            mut ran: ResMut<bool>,
            mut set: QuerySet<(
                QueryState<(), Or<(Changed<A>, Changed<B>)>>,
                QueryState<(), Or<(Added<A>, Added<B>)>>,
            )>,
        ) {
            let changed = set.q0().iter().count();
            let added = set.q1().iter().count();

            assert_eq!(changed, 1);
            assert_eq!(added, 1);

            *ran = true;
        }

        let mut world = World::default();
        world.insert_resource(false);
        world.spawn().insert_bundle((A, B));

        run_system(&mut world, query_system);

        assert!(*world.get_resource::<bool>().unwrap(), "system ran");
    }

    #[test]
    fn changed_resource_system() {
        struct Added(usize);
        struct Changed(usize);
        fn incr_e_on_flip(
            value: Res<bool>,
            mut changed: ResMut<Changed>,
            mut added: ResMut<Added>,
        ) {
            if value.is_added() {
                added.0 += 1;
            }

            if value.is_changed() {
                changed.0 += 1;
            }
        }

        let mut world = World::default();
        world.insert_resource(false);
        world.insert_resource(Added(0));
        world.insert_resource(Changed(0));

        let mut schedule = Schedule::default();
        let mut update = SystemStage::parallel();
        update.add_system(incr_e_on_flip);
        schedule.add_stage("update", update);
        schedule.add_stage(
            "clear_trackers",
            SystemStage::single_exclusive(World::clear_trackers),
        );

        schedule.run(&mut world);
        assert_eq!(world.get_resource::<Added>().unwrap().0, 1);
        assert_eq!(world.get_resource::<Changed>().unwrap().0, 1);

        schedule.run(&mut world);
        assert_eq!(world.get_resource::<Added>().unwrap().0, 1);
        assert_eq!(world.get_resource::<Changed>().unwrap().0, 1);

        *world.get_resource_mut::<bool>().unwrap() = true;
        schedule.run(&mut world);
        assert_eq!(world.get_resource::<Added>().unwrap().0, 1);
        assert_eq!(world.get_resource::<Changed>().unwrap().0, 2);
    }

    #[test]
    #[should_panic]
    fn conflicting_query_mut_system() {
        fn sys(_q1: Query<&mut A>, _q2: Query<&mut A>) {}

        let mut world = World::default();
        run_system(&mut world, sys);
    }

    #[test]
    fn disjoint_query_mut_system() {
        fn sys(_q1: Query<&mut A, With<B>>, _q2: Query<&mut A, Without<B>>) {}

        let mut world = World::default();
        run_system(&mut world, sys);
    }

    #[test]
    fn disjoint_query_mut_read_component_system() {
        fn sys(_q1: Query<(&mut A, &B)>, _q2: Query<&mut A, Without<B>>) {}

        let mut world = World::default();
        run_system(&mut world, sys);
    }

    #[test]
    #[should_panic]
    fn conflicting_query_immut_system() {
        fn sys(_q1: Query<&A>, _q2: Query<&mut A>) {}

        let mut world = World::default();
        run_system(&mut world, sys);
    }

    #[test]
    fn query_set_system() {
        fn sys(mut _set: QuerySet<(QueryState<&mut A>, QueryState<&A>)>) {}
        let mut world = World::default();
        run_system(&mut world, sys);
    }

    #[test]
    #[should_panic]
    fn conflicting_query_with_query_set_system() {
        fn sys(_query: Query<&mut A>, _set: QuerySet<(QueryState<&mut A>, QueryState<&B>)>) {}

        let mut world = World::default();
        run_system(&mut world, sys);
    }

    #[test]
    #[should_panic]
    fn conflicting_query_sets_system() {
        fn sys(
            _set_1: QuerySet<(QueryState<&mut A>,)>,
            _set_2: QuerySet<(QueryState<&mut A>, QueryState<&B>)>,
        ) {
        }

        let mut world = World::default();
        run_system(&mut world, sys);
    }

    #[derive(Default)]
    struct BufferRes {
        _buffer: Vec<u8>,
    }

    fn test_for_conflicting_resources<Param, S: IntoSystem<(), (), Param>>(sys: S) {
        let mut world = World::default();
        world.insert_resource(BufferRes::default());
        world.insert_resource(A);
        world.insert_resource(B);
        run_system(&mut world, sys);
    }

    #[test]
    #[should_panic]
    fn conflicting_system_resources() {
        fn sys(_: ResMut<BufferRes>, _: Res<BufferRes>) {}
        test_for_conflicting_resources(sys)
    }

    #[test]
    #[should_panic]
    fn conflicting_system_resources_reverse_order() {
        fn sys(_: Res<BufferRes>, _: ResMut<BufferRes>) {}
        test_for_conflicting_resources(sys)
    }

    #[test]
    #[should_panic]
    fn conflicting_system_resources_multiple_mutable() {
        fn sys(_: ResMut<BufferRes>, _: ResMut<BufferRes>) {}
        test_for_conflicting_resources(sys)
    }

    #[test]
    fn nonconflicting_system_resources() {
        fn sys(_: Local<BufferRes>, _: ResMut<BufferRes>, _: Local<A>, _: ResMut<A>) {}
        test_for_conflicting_resources(sys)
    }

    #[test]
    fn local_system() {
        let mut world = World::default();
        world.insert_resource(1u32);
        world.insert_resource(false);
        struct Foo {
            value: u32,
        }

        impl FromWorld for Foo {
            fn from_world(world: &mut World) -> Self {
                Foo {
                    value: *world.get_resource::<u32>().unwrap() + 1,
                }
            }
        }

        fn sys(local: Local<Foo>, mut modified: ResMut<bool>) {
            assert_eq!(local.value, 2);
            *modified = true;
        }

        run_system(&mut world, sys);

        // ensure the system actually ran
        assert!(*world.get_resource::<bool>().unwrap());
    }

    #[test]
    fn non_send_option_system() {
        let mut world = World::default();

        world.insert_resource(false);
        struct NotSend1(std::rc::Rc<i32>);
        struct NotSend2(std::rc::Rc<i32>);
        world.insert_non_send(NotSend1(std::rc::Rc::new(0)));

        fn sys(
            op: Option<NonSend<NotSend1>>,
            mut _op2: Option<NonSendMut<NotSend2>>,
            mut run: ResMut<bool>,
        ) {
            op.expect("NonSend should exist");
            *run = true;
        }

        run_system(&mut world, sys);
        // ensure the system actually ran
        assert!(*world.get_resource::<bool>().unwrap());
    }

    #[test]
    fn non_send_system() {
        let mut world = World::default();

        world.insert_resource(false);
        struct NotSend1(std::rc::Rc<i32>);
        struct NotSend2(std::rc::Rc<i32>);

        world.insert_non_send(NotSend1(std::rc::Rc::new(1)));
        world.insert_non_send(NotSend2(std::rc::Rc::new(2)));

        fn sys(_op: NonSend<NotSend1>, mut _op2: NonSendMut<NotSend2>, mut run: ResMut<bool>) {
            *run = true;
        }

        run_system(&mut world, sys);
        assert!(*world.get_resource::<bool>().unwrap());
    }

    #[test]
    fn remove_tracking() {
        let mut world = World::new();
        struct Despawned(Entity);
        let a = world.spawn().insert_bundle(("abc", 123)).id();
        world.spawn().insert_bundle(("abc", 123));
        world.insert_resource(false);
        world.insert_resource(Despawned(a));

        world.entity_mut(a).despawn();

        fn validate_removed(
            removed_i32: RemovedComponents<i32>,
            despawned: Res<Despawned>,
            mut ran: ResMut<bool>,
        ) {
            assert_eq!(
                removed_i32.iter().collect::<Vec<_>>(),
                &[despawned.0],
                "despawning results in 'removed component' state"
            );

            *ran = true;
        }

        run_system(&mut world, validate_removed);
        assert!(*world.get_resource::<bool>().unwrap(), "system ran");
    }

    #[test]
    fn configure_system_local() {
        let mut world = World::default();
        world.insert_resource(false);
        fn sys(local: Local<usize>, mut modified: ResMut<bool>) {
            assert_eq!(*local, 42);
            *modified = true;
        }

        run_system(&mut world, sys.config(|config| config.0 = Some(42)));

        // ensure the system actually ran
        assert!(*world.get_resource::<bool>().unwrap());
    }

    #[test]
    fn world_collections_system() {
        let mut world = World::default();
        world.insert_resource(false);
        world.spawn().insert_bundle((42, true));
        fn sys(
            archetypes: &Archetypes,
            components: &Components,
            entities: &Entities,
            bundles: &Bundles,
            query: Query<Entity, With<i32>>,
            mut modified: ResMut<bool>,
        ) {
            assert_eq!(query.iter().count(), 1, "entity exists");
            for entity in query.iter() {
                let location = entities.get(entity).unwrap();
                let archetype = archetypes.get(location.archetype_id).unwrap();
                let archetype_components = archetype.components().collect::<Vec<_>>();
                let bundle_id = bundles
                    .get_id(std::any::TypeId::of::<(i32, bool)>())
                    .expect("Bundle used to spawn entity should exist");
                let bundle_info = bundles.get(bundle_id).unwrap();
                let mut bundle_components = bundle_info.components().to_vec();
                bundle_components.sort();
                for component_id in bundle_components.iter() {
                    assert!(
                        components.get_info(*component_id).is_some(),
                        "every bundle component exists in Components"
                    );
                }
                assert_eq!(
                    bundle_components, archetype_components,
                    "entity's bundle components exactly match entity's archetype components"
                );
            }
            *modified = true;
        }

        run_system(&mut world, sys);

        // ensure the system actually ran
        assert!(*world.get_resource::<bool>().unwrap());
    }

    #[test]
    fn get_system_conflicts() {
        fn sys_x(_: Res<A>, _: Res<B>, _: Query<(&C, &D)>) {}

        fn sys_y(_: Res<A>, _: ResMut<B>, _: Query<(&C, &mut D)>) {}

        let mut world = World::default();
        let mut x = sys_x.system();
        let mut y = sys_y.system();
        x.initialize(&mut world);
        y.initialize(&mut world);

        let conflicts = x.component_access().get_conflicts(y.component_access());
        let b_id = world
            .components()
            .get_resource_id(TypeId::of::<B>())
            .unwrap();
        let d_id = world.components().get_id(TypeId::of::<D>()).unwrap();
        assert_eq!(conflicts, vec![b_id, d_id]);
    }

    #[test]
    fn query_is_empty() {
        fn without_filter(not_empty: Query<&A>, empty: Query<&B>) {
            assert!(!not_empty.is_empty());
            assert!(empty.is_empty());
        }

        fn with_filter(not_empty: Query<&A, With<C>>, empty: Query<&A, With<D>>) {
            assert!(!not_empty.is_empty());
            assert!(empty.is_empty());
        }

        let mut world = World::default();
        world.spawn().insert(A).insert(C);

        let mut without_filter = without_filter.system();
        without_filter.initialize(&mut world);
        without_filter.run((), &mut world);

        let mut with_filter = with_filter.system();
        with_filter.initialize(&mut world);
        with_filter.run((), &mut world);
    }

    #[test]
    #[allow(clippy::too_many_arguments)]
    fn can_have_16_parameters() {
        fn sys_x(
            _: Res<A>,
            _: Res<B>,
            _: Res<C>,
            _: Res<D>,
            _: Res<E>,
            _: Res<F>,
            _: Query<&A>,
            _: Query<&B>,
            _: Query<&C>,
            _: Query<&D>,
            _: Query<&E>,
            _: Query<&F>,
            _: Query<(&A, &B)>,
            _: Query<(&C, &D)>,
            _: Query<(&E, &F)>,
        ) {
        }
        fn sys_y(
            _: (
                Res<A>,
                Res<B>,
                Res<C>,
                Res<D>,
                Res<E>,
                Res<F>,
                Query<&A>,
                Query<&B>,
                Query<&C>,
                Query<&D>,
                Query<&E>,
                Query<&F>,
                Query<(&A, &B)>,
                Query<(&C, &D)>,
                Query<(&E, &F)>,
            ),
        ) {
        }
        let mut world = World::default();
        let mut x = sys_x.system();
        let mut y = sys_y.system();
        x.initialize(&mut world);
        y.initialize(&mut world);
    }

    #[test]
    fn read_system_state() {
        #[derive(Eq, PartialEq, Debug)]
        struct A(usize);

        #[derive(Eq, PartialEq, Debug)]
        struct B(usize);

        let mut world = World::default();
        world.insert_resource(A(42));
        world.spawn().insert(B(7));

        let mut system_state: SystemState<(
            Res<A>,
            Query<&B>,
            QuerySet<(QueryState<&C>, QueryState<&D>)>,
        )> = SystemState::new(&mut world);
        let (a, query, _) = system_state.get(&world);
        assert_eq!(*a, A(42), "returned resource matches initial value");
        assert_eq!(
            *query.single().unwrap(),
            B(7),
            "returned component matches initial value"
        );
    }

    #[test]
    fn write_system_state() {
        #[derive(Eq, PartialEq, Debug)]
        struct A(usize);

        #[derive(Eq, PartialEq, Debug)]
        struct B(usize);

        let mut world = World::default();
        world.insert_resource(A(42));
        world.spawn().insert(B(7));

        let mut system_state: SystemState<(ResMut<A>, Query<&mut B>)> =
            SystemState::new(&mut world);

        // The following line shouldn't compile because the parameters used are not ReadOnlySystemParam
        // let (a, query) = system_state.get(&world);

        let (a, mut query) = system_state.get_mut(&mut world);
        assert_eq!(*a, A(42), "returned resource matches initial value");
        assert_eq!(
            *query.single_mut().unwrap(),
            B(7),
            "returned component matches initial value"
        );
    }

    #[test]
    fn system_state_change_detection() {
        #[derive(Eq, PartialEq, Debug)]
        struct A(usize);

        let mut world = World::default();
        let entity = world.spawn().insert(A(1)).id();

        let mut system_state: SystemState<Query<&A, Changed<A>>> = SystemState::new(&mut world);
        {
            let query = system_state.get(&world);
            assert_eq!(*query.single().unwrap(), A(1));
        }

        {
            let query = system_state.get(&world);
            assert!(query.single().is_err());
        }

        world.entity_mut(entity).get_mut::<A>().unwrap().0 = 2;
        {
            let query = system_state.get(&world);
            assert_eq!(*query.single().unwrap(), A(2));
        }
    }

    #[test]
    #[should_panic]
    fn system_state_invalid_world() {
        let mut world = World::default();
        let mut system_state = SystemState::<Query<&A>>::new(&mut world);
        let mismatched_world = World::default();
        system_state.get(&mismatched_world);
    }

    #[test]
    fn system_state_archetype_update() {
        #[derive(Eq, PartialEq, Debug)]
        struct A(usize);

        #[derive(Eq, PartialEq, Debug)]
        struct B(usize);

        let mut world = World::default();
        world.spawn().insert(A(1));

        let mut system_state = SystemState::<Query<&A>>::new(&mut world);
        {
            let query = system_state.get(&world);
            assert_eq!(
                query.iter().collect::<Vec<_>>(),
                vec![&A(1)],
                "exactly one component returned"
            );
        }

        world.spawn().insert_bundle((A(2), B(2)));
        {
            let query = system_state.get(&world);
            assert_eq!(
                query.iter().collect::<Vec<_>>(),
                vec![&A(1), &A(2)],
                "components from both archetypes returned"
            );
        }
    }

    /// this test exists to show that read-only world-only queries can return data that lives as long as 'world
    #[test]
    #[allow(unused)]
    fn long_life_test() {
        struct Holder<'w> {
            value: &'w A,
        }

        struct State {
            state: SystemState<Res<'static, A>>,
            state_q: SystemState<Query<'static, 'static, &'static A>>,
        }

        impl State {
            fn hold_res<'w>(&mut self, world: &'w World) -> Holder<'w> {
                let a = self.state.get(world);
                Holder {
                    value: a.into_inner(),
                }
            }
            fn hold_component<'w>(&mut self, world: &'w World, entity: Entity) -> Holder<'w> {
                let q = self.state_q.get(world);
                let a = q.get(entity).unwrap();
                Holder { value: a }
            }
            fn hold_components<'w>(&mut self, world: &'w World) -> Vec<Holder<'w>> {
                let mut components = Vec::new();
                let q = self.state_q.get(world);
                for a in q.iter() {
                    components.push(Holder { value: a });
                }
                components
            }
        }
    }
}

/// ```compile_fail
/// use bevy_ecs::prelude::*;
/// struct A(usize);
/// fn system(mut query: Query<&mut A>, e: Res<Entity>) {
///     let mut iter = query.iter_mut();
///     let a = &mut *iter.next().unwrap();
///
///     let mut iter2 = query.iter_mut();
///     let b = &mut *iter2.next().unwrap();
///
///     // this should fail to compile
///     println!("{}", a.0);
/// }
/// ```
#[allow(unused)]
#[cfg(doc)]
fn system_query_iter_lifetime_safety_test() {}

/// ```compile_fail
/// use bevy_ecs::prelude::*;
/// struct A(usize);
/// fn system(mut query: Query<&mut A>, e: Res<Entity>) {
///     let mut a1 = query.get_mut(*e).unwrap();
///     let mut a2 = query.get_mut(*e).unwrap();
///     // this should fail to compile
///     println!("{} {}", a1.0, a2.0);
/// }
/// ```
#[allow(unused)]
#[cfg(doc)]
fn system_query_get_lifetime_safety_test() {}

/// ```compile_fail
/// use bevy_ecs::prelude::*;
/// struct A(usize);
/// fn query_set(mut queries: QuerySet<(QueryState<&mut A>, QueryState<&A>)>, e: Res<Entity>) {
///     let mut q2 = queries.q0();
///     let mut iter2 = q2.iter_mut();
///     let mut b = iter2.next().unwrap();
///
///     let q1 = queries.q1();
///     let mut iter = q1.iter();
///     let a = &*iter.next().unwrap();
///
///     // this should fail to compile
///     b.0 = a.0
/// }
/// ```
#[allow(unused)]
#[cfg(doc)]
fn system_query_set_iter_lifetime_safety_test() {}

/// ```compile_fail
/// use bevy_ecs::prelude::*;
/// struct A(usize);
/// fn query_set(mut queries: QuerySet<(QueryState<&mut A>, QueryState<&A>)>, e: Res<Entity>) {
///     let q1 = queries.q1();
///     let mut iter = q1.iter();
///     let a = &*iter.next().unwrap();
///
///     let mut q2 = queries.q0();
///     let mut iter2 = q2.iter_mut();
///     let mut b = iter2.next().unwrap();
///
///     // this should fail to compile
///     b.0 = a.0;
/// }
/// ```
#[allow(unused)]
#[cfg(doc)]
fn system_query_set_iter_flip_lifetime_safety_test() {}

/// ```compile_fail
/// use bevy_ecs::prelude::*;
/// struct A(usize);
/// fn query_set(mut queries: QuerySet<(QueryState<&mut A>, QueryState<&A>)>, e: Res<Entity>) {
///     let mut q2 = queries.q0();
///     let mut b = q2.get_mut(*e).unwrap();
///
///     let q1 = queries.q1();
///     let a = q1.get(*e).unwrap();
///
///     // this should fail to compile
///     b.0 = a.0
/// }
/// ```
#[allow(unused)]
#[cfg(doc)]
fn system_query_set_get_lifetime_safety_test() {}

/// ```compile_fail
/// use bevy_ecs::prelude::*;
/// struct A(usize);
/// fn query_set(mut queries: QuerySet<(QueryState<&mut A>, QueryState<&A>)>, e: Res<Entity>) {
///     let q1 = queries.q1();
///     let a = q1.get(*e).unwrap();
///
///     let mut q2 = queries.q0();
///     let mut b = q2.get_mut(*e).unwrap();
///     // this should fail to compile
///     b.0 = a.0
/// }
/// ```
#[allow(unused)]
#[cfg(doc)]
fn system_query_set_get_flip_lifetime_safety_test() {}

/// ```compile_fail
/// use bevy_ecs::prelude::*;
/// use bevy_ecs::system::SystemState;
/// struct A(usize);
/// struct B(usize);
/// struct State {
///     state_r: SystemState<Query<'static, 'static, &'static A>>,
///     state_w: SystemState<Query<'static, 'static, &'static mut A>>,
/// }
///
/// impl State {
///     fn get_component<'w>(&mut self, world: &'w mut World, entity: Entity) {
///         let q1 = self.state_r.get(&world);
///         let a1 = q1.get(entity).unwrap();
///
///         let mut q2 = self.state_w.get_mut(world);
///         let a2 = q2.get_mut(entity).unwrap();
///
///         // this should fail to compile
///         println!("{}", a1.0);
///     }
/// }
/// ```
#[allow(unused)]
#[cfg(doc)]
fn system_state_get_lifetime_safety_test() {}

/// ```compile_fail
/// use bevy_ecs::prelude::*;
/// use bevy_ecs::system::SystemState;
/// struct A(usize);
/// struct B(usize);
/// struct State {
///     state_r: SystemState<Query<'static, 'static, &'static A>>,
///     state_w: SystemState<Query<'static, 'static, &'static mut A>>,
/// }
///
/// impl State {
///     fn get_components<'w>(&mut self, world: &'w mut World) {
///         let q1 = self.state_r.get(&world);
///         let a1 = q1.iter().next().unwrap();
///         let mut q2 = self.state_w.get_mut(world);
///         let a2 = q2.iter_mut().next().unwrap();
///         // this should fail to compile
///         println!("{}", a1.0);
///     }
/// }
/// ```
#[allow(unused)]
#[cfg(doc)]
fn system_state_iter_lifetime_safety_test() {}<|MERGE_RESOLUTION|>--- conflicted
+++ resolved
@@ -29,13 +29,8 @@
         query::{Added, Changed, Or, QueryState, With, Without},
         schedule::{Schedule, Stage, SystemStage},
         system::{
-<<<<<<< HEAD
-            ConfigurableSystem, IntoSystem, Local, Query, QuerySet, RemovedComponents, Res, ResMut,
+            ConfigurableSystem, IntoExclusiveSystem, IntoSystem, Local, NonSend, NonSendMut, Query, QuerySet, RemovedComponents, Res, ResMut,
             System, SystemState,
-=======
-            ConfigurableSystem, IntoExclusiveSystem, IntoSystem, Local, NonSend, NonSendMut, Query,
-            QuerySet, RemovedComponents, Res, ResMut, System, SystemState,
->>>>>>> 35979922
         },
         world::{FromWorld, World},
     };
