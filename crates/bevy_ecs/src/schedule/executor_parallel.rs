use crate::{
    archetype::ArchetypeComponentId,
    query::Access,
    schedule::{ParallelSystemExecutor, SystemContainer},
    world::World,
};
use async_channel::{Receiver, Sender};
use bevy_tasks::{ComputeTaskPool, Scope, TaskPool};
#[cfg(feature = "trace")]
use bevy_utils::tracing::Instrument;
use event_listener::Event;
use fixedbitset::FixedBitSet;

#[cfg(test)]
use scheduling_event::*;

struct SystemSchedulingMetadata {
    /// Used to signal the system's task to start the system.
    start: Event,
    /// Indices of systems that depend on this one, used to decrement their
    /// dependency counters when this system finishes.
    dependants: Vec<usize>,
    /// Total amount of dependencies this system has.
    dependencies_total: usize,
    /// Amount of unsatisfied dependencies, when it reaches 0 the system is queued to be started.
    dependencies_now: usize,
    /// Archetype-component access information.
    archetype_component_access: Access<ArchetypeComponentId>,
    /// Whether or not this system is send-able
    is_send: bool,
}

pub struct ParallelExecutor {
    /// Cached metadata of every system.
    system_metadata: Vec<SystemSchedulingMetadata>,
    /// Used by systems to notify the executor that they have finished.
    finish_sender: Sender<usize>,
    /// Receives finish events from systems.
    finish_receiver: Receiver<usize>,
    /// Systems that should be started at next opportunity.
    queued: FixedBitSet,
    /// Systems that are currently running.
    running: FixedBitSet,
    /// Whether a non-send system is currently running.
    non_send_running: bool,
    /// Systems that should run this iteration.
    should_run: FixedBitSet,
    /// Compound archetype-component access information of currently running systems.
    active_archetype_component_access: Access<ArchetypeComponentId>,
    /// Scratch space to avoid reallocating a vector when updating dependency counters.
    dependants_scratch: Vec<usize>,
    #[cfg(test)]
    events_sender: Option<Sender<SchedulingEvent>>,
}

impl Default for ParallelExecutor {
    fn default() -> Self {
        // Using a bounded channel here as it avoids allocations when signaling
        // and generally remains hotter in memory. It'll take 128 systems completing
        // before the parallel executor runs before this overflows. If it overflows
        // all systems will just suspend until the parallel executor runs.
        let (finish_sender, finish_receiver) = async_channel::bounded(128);
        Self {
            system_metadata: Default::default(),
            finish_sender,
            finish_receiver,
            queued: Default::default(),
            running: Default::default(),
            non_send_running: false,
            should_run: Default::default(),
            active_archetype_component_access: Default::default(),
            dependants_scratch: Default::default(),
            #[cfg(test)]
            events_sender: None,
        }
    }
}

impl ParallelSystemExecutor for ParallelExecutor {
    fn rebuild_cached_data(&mut self, systems: &[SystemContainer]) {
        self.system_metadata.clear();
        self.queued.grow(systems.len());
        self.running.grow(systems.len());
        self.should_run.grow(systems.len());

        // Construct scheduling data for systems.
        for container in systems {
            let dependencies_total = container.dependencies().len();
            let system = container.system();
            self.system_metadata.push(SystemSchedulingMetadata {
                start: Event::new(),
                dependants: vec![],
                dependencies_total,
                dependencies_now: 0,
                is_send: system.is_send(),
                archetype_component_access: Default::default(),
            });
        }
        // Populate the dependants lists in the scheduling metadata.
        for (dependant, container) in systems.iter().enumerate() {
            for dependency in container.dependencies() {
                self.system_metadata[*dependency].dependants.push(dependant);
            }
        }
    }

    fn run_systems(&mut self, systems: &mut [SystemContainer], world: &mut World) {
        #[cfg(test)]
        if self.events_sender.is_none() {
            let (sender, receiver) = async_channel::unbounded::<SchedulingEvent>();
            world.insert_resource(SchedulingEvents(receiver));
            self.events_sender = Some(sender);
        }

        {
            #[cfg(feature = "trace")]
            let _span = bevy_utils::tracing::info_span!("update_archetypes").entered();
            for (index, container) in systems.iter_mut().enumerate() {
                let meta = &mut self.system_metadata[index];
                let system = container.system_mut();
                system.update_archetype_component_access(world);
                meta.archetype_component_access
                    .extend(system.archetype_component_access());
            }
        }

        ComputeTaskPool::init(TaskPool::default).scope(|scope| {
            self.prepare_systems(scope, systems, world);
            if self.should_run.count_ones(..) == 0 {
                return;
            }
            let parallel_executor = async {
                // All systems have been ran if there are no queued or running systems.
                while 0 != self.queued.count_ones(..) + self.running.count_ones(..) {
                    self.process_queued_systems();
                    // Avoid deadlocking if no systems were actually started.
                    if self.running.count_ones(..) != 0 {
                        // Wait until at least one system has finished.
                        let index = self
                            .finish_receiver
                            .recv()
                            .await
                            .unwrap_or_else(|error| unreachable!("{}", error));
                        self.process_finished_system(index);
                        // Gather other systems than may have finished.
                        while let Ok(index) = self.finish_receiver.try_recv() {
                            self.process_finished_system(index);
                        }
                        // At least one system has finished, so active access is outdated.
                        self.rebuild_active_access();
                    }
                    self.update_counters_and_queue_systems();
                }
            };
            #[cfg(feature = "trace")]
            let span = bevy_utils::tracing::info_span!("parallel executor");
            #[cfg(feature = "trace")]
            let parallel_executor = parallel_executor.instrument(span);
            scope.spawn(parallel_executor);
        });
    }
}

impl ParallelExecutor {
    /// Populates `should_run` bitset, spawns tasks for systems that should run this iteration,
    /// queues systems with no dependencies to run (or skip) at next opportunity.
    fn prepare_systems<'scope>(
        &mut self,
<<<<<<< HEAD
        scope: &Scope<'_, 'scope, ()>,
        systems: &'scope mut [ParallelSystemContainer],
=======
        scope: &mut Scope<'scope, ()>,
        systems: &'scope mut [SystemContainer],
>>>>>>> 92c90a9b
        world: &'scope World,
    ) {
        // These are used as a part of a unit test.
        #[cfg(test)]
        let mut started_systems = 0;
        #[cfg(feature = "trace")]
        let _span = bevy_utils::tracing::info_span!("prepare_systems").entered();
        self.should_run.clear();
        for (index, (system_data, system)) in
            self.system_metadata.iter_mut().zip(systems).enumerate()
        {
            let should_run = system.should_run();
            let can_start = should_run
                && system_data.dependencies_total == 0
                && Self::can_start_now(
                    self.non_send_running,
                    system_data,
                    &self.active_archetype_component_access,
                );

            // Queue the system if it has no dependencies, otherwise reset its dependency counter.
            if system_data.dependencies_total == 0 {
                if !can_start {
                    self.queued.insert(index);
                }
            } else {
                system_data.dependencies_now = system_data.dependencies_total;
            }

            if !should_run {
                continue;
            }

            // Spawn the system task.
            self.should_run.insert(index);
            let finish_sender = self.finish_sender.clone();
            let system = system.system_mut();
            #[cfg(feature = "trace")] // NB: outside the task to get the TLS current span
            let system_span = bevy_utils::tracing::info_span!("system", name = &*system.name());
            #[cfg(feature = "trace")]
            let overhead_span =
                bevy_utils::tracing::info_span!("system overhead", name = &*system.name());

            let mut run = move || {
                #[cfg(feature = "trace")]
                let _system_guard = system_span.enter();
                // SAFETY: the executor prevents two systems with conflicting access from running simultaneously.
                unsafe { system.run_unsafe((), world) };
            };

            if can_start {
                let task = async move {
                    run();
                    // This will never panic:
                    //  - The channel is never closed or dropped.
                    //  - Overflowing the bounded size will just suspend until
                    //    there is capacity.
                    finish_sender
                        .send(index)
                        .await
                        .unwrap_or_else(|error| unreachable!("{}", error));
                };

                #[cfg(feature = "trace")]
                let task = task.instrument(overhead_span);
                if system_data.is_send {
                    scope.spawn(task);
                } else {
                    scope.spawn_on_scope(task);
                }

                #[cfg(test)]
                {
                    started_systems += 1;
                }

                self.running.insert(index);
                if !system_data.is_send {
                    self.non_send_running = true;
                }
                // Add this system's access information to the active access information.
                self.active_archetype_component_access
                    .extend(&system_data.archetype_component_access);
            } else {
                let start_listener = system_data.start.listen();
                let task = async move {
                    start_listener.await;
                    run();
                    // This will never panic:
                    //  - The channel is never closed or dropped.
                    //  - Overflowing the bounded size will just suspend until
                    //    there is capacity.
                    finish_sender
                        .send(index)
                        .await
                        .unwrap_or_else(|error| unreachable!("{}", error));
                };

                #[cfg(feature = "trace")]
                let task = task.instrument(overhead_span);
                if system_data.is_send {
                    scope.spawn(task);
                } else {
                    scope.spawn_on_scope(task);
                }
            }
        }
        #[cfg(test)]
        if started_systems != 0 {
            self.emit_event(SchedulingEvent::StartedSystems(started_systems));
        }
    }

    /// Determines if the system with given index has no conflicts with already running systems.
    #[inline]
    fn can_start_now(
        non_send_running: bool,
        system_data: &SystemSchedulingMetadata,
        active_archetype_component_access: &Access<ArchetypeComponentId>,
    ) -> bool {
        // Non-send systems are considered conflicting with each other.
        (!non_send_running || system_data.is_send)
            && system_data
                .archetype_component_access
                .is_compatible(active_archetype_component_access)
    }

    /// Starts all non-conflicting queued systems, moves them from `queued` to `running`,
    /// adds their access information to active access information;
    /// processes queued systems that shouldn't run this iteration as completed immediately.
    fn process_queued_systems(&mut self) {
        // These are used as a part of a unit test as seen in `process_queued_systems`.
        // Removing them will cause the test to fail.
        #[cfg(test)]
        let mut started_systems = 0;
        for index in self.queued.ones() {
            // If the system shouldn't actually run this iteration, process it as completed
            // immediately; otherwise, check for conflicts and signal its task to start.
            let system_metadata = &self.system_metadata[index];
            if !self.should_run[index] {
                self.dependants_scratch.extend(&system_metadata.dependants);
            } else if Self::can_start_now(
                self.non_send_running,
                system_metadata,
                &self.active_archetype_component_access,
            ) {
                #[cfg(test)]
                {
                    started_systems += 1;
                }
                system_metadata.start.notify_additional_relaxed(1);
                self.running.insert(index);
                if !system_metadata.is_send {
                    self.non_send_running = true;
                }
                // Add this system's access information to the active access information.
                self.active_archetype_component_access
                    .extend(&system_metadata.archetype_component_access);
            }
        }
        #[cfg(test)]
        if started_systems != 0 {
            self.emit_event(SchedulingEvent::StartedSystems(started_systems));
        }
        // Remove now running systems from the queue.
        self.queued.difference_with(&self.running);
        // Remove immediately processed systems from the queue.
        self.queued.intersect_with(&self.should_run);
    }

    /// Unmarks the system give index as running, caches indices of its dependants
    /// in the `dependants_scratch`.
    fn process_finished_system(&mut self, index: usize) {
        let system_data = &self.system_metadata[index];
        if !system_data.is_send {
            self.non_send_running = false;
        }
        self.running.set(index, false);
        self.dependants_scratch.extend(&system_data.dependants);
    }

    /// Discards active access information and builds it again using currently
    /// running systems' access information.
    fn rebuild_active_access(&mut self) {
        self.active_archetype_component_access.clear();
        for index in self.running.ones() {
            self.active_archetype_component_access
                .extend(&self.system_metadata[index].archetype_component_access);
        }
    }

    /// Drains `dependants_scratch`, decrementing dependency counters and enqueueing any
    /// systems that become able to run.
    fn update_counters_and_queue_systems(&mut self) {
        for index in self.dependants_scratch.drain(..) {
            let dependant_data = &mut self.system_metadata[index];
            dependant_data.dependencies_now -= 1;
            if dependant_data.dependencies_now == 0 {
                self.queued.insert(index);
            }
        }
    }

    #[cfg(test)]
    fn emit_event(&self, event: SchedulingEvent) {
        let _ = self.events_sender.as_ref().unwrap().try_send(event);
    }
}

#[cfg(test)]
mod scheduling_event {
    use crate as bevy_ecs;
    use crate::system::Resource;
    use async_channel::Receiver;

    #[derive(Debug, PartialEq, Eq)]
    pub(super) enum SchedulingEvent {
        StartedSystems(usize),
    }

    #[derive(Resource)]
    pub(super) struct SchedulingEvents(pub(crate) Receiver<SchedulingEvent>);
}

#[cfg(test)]
#[cfg(test)]
mod tests {
    use crate::{
        self as bevy_ecs,
        component::Component,
        schedule::{
            executor_parallel::scheduling_event::*, SingleThreadedExecutor, Stage, SystemStage,
        },
        system::{NonSend, Query, Res, ResMut, Resource},
        world::World,
    };

    use SchedulingEvent::StartedSystems;

    #[derive(Component)]
    struct W<T>(T);
    #[derive(Resource, Default)]
    struct Counter(usize);

    fn receive_events(world: &World) -> Vec<SchedulingEvent> {
        let mut events = Vec::new();
        while let Ok(event) = world.resource::<SchedulingEvents>().0.try_recv() {
            events.push(event);
        }
        events
    }

    #[test]
    fn trivial() {
        let mut world = World::new();
        fn wants_for_nothing() {}
        let mut stage = SystemStage::parallel()
            .with_system(wants_for_nothing)
            .with_system(wants_for_nothing)
            .with_system(wants_for_nothing);
        stage.run(&mut world);
        stage.run(&mut world);
        assert_eq!(
            receive_events(&world),
            vec![StartedSystems(3), StartedSystems(3),]
        );
    }

    #[test]
    fn resources() {
        let mut world = World::new();
        world.init_resource::<Counter>();
        fn wants_mut(_: ResMut<Counter>) {}
        fn wants_ref(_: Res<Counter>) {}
        let mut stage = SystemStage::parallel()
            .with_system(wants_mut)
            .with_system(wants_mut);
        stage.run(&mut world);
        assert_eq!(
            receive_events(&world),
            vec![StartedSystems(1), StartedSystems(1),]
        );
        let mut stage = SystemStage::parallel()
            .with_system(wants_mut)
            .with_system(wants_ref);
        stage.run(&mut world);
        assert_eq!(
            receive_events(&world),
            vec![StartedSystems(1), StartedSystems(1),]
        );
        let mut stage = SystemStage::parallel()
            .with_system(wants_ref)
            .with_system(wants_ref);
        stage.run(&mut world);
        assert_eq!(receive_events(&world), vec![StartedSystems(2),]);
    }

    #[test]
    fn queries() {
        let mut world = World::new();
        world.spawn(W(0usize));
        fn wants_mut(_: Query<&mut W<usize>>) {}
        fn wants_ref(_: Query<&W<usize>>) {}
        let mut stage = SystemStage::parallel()
            .with_system(wants_mut)
            .with_system(wants_mut);
        stage.run(&mut world);
        assert_eq!(
            receive_events(&world),
            vec![StartedSystems(1), StartedSystems(1),]
        );
        let mut stage = SystemStage::parallel()
            .with_system(wants_mut)
            .with_system(wants_ref);
        stage.run(&mut world);
        assert_eq!(
            receive_events(&world),
            vec![StartedSystems(1), StartedSystems(1),]
        );
        let mut stage = SystemStage::parallel()
            .with_system(wants_ref)
            .with_system(wants_ref);
        stage.run(&mut world);
        assert_eq!(receive_events(&world), vec![StartedSystems(2),]);
        let mut world = World::new();
        world.spawn((W(0usize), W(0u32), W(0f32)));
        fn wants_mut_usize(_: Query<(&mut W<usize>, &W<f32>)>) {}
        fn wants_mut_u32(_: Query<(&mut W<u32>, &W<f32>)>) {}
        let mut stage = SystemStage::parallel()
            .with_system(wants_mut_usize)
            .with_system(wants_mut_u32);
        stage.run(&mut world);
        assert_eq!(receive_events(&world), vec![StartedSystems(2),]);
    }

    #[test]
    fn world() {
        let mut world = World::new();
        world.spawn(W(0usize));
        fn wants_world(_: &World) {}
        fn wants_mut(_: Query<&mut W<usize>>) {}
        let mut stage = SystemStage::parallel()
            .with_system(wants_mut)
            .with_system(wants_mut);
        stage.run(&mut world);
        assert_eq!(
            receive_events(&world),
            vec![StartedSystems(1), StartedSystems(1),]
        );
        let mut stage = SystemStage::parallel()
            .with_system(wants_mut)
            .with_system(wants_world);
        stage.run(&mut world);
        assert_eq!(
            receive_events(&world),
            vec![StartedSystems(1), StartedSystems(1),]
        );
        let mut stage = SystemStage::parallel()
            .with_system(wants_world)
            .with_system(wants_world);
        stage.run(&mut world);
        assert_eq!(receive_events(&world), vec![StartedSystems(2),]);
    }

    #[test]
    fn non_send_resource() {
        use std::thread;
        let mut world = World::new();
        world.insert_non_send_resource(thread::current().id());
        fn non_send(thread_id: NonSend<thread::ThreadId>) {
            assert_eq!(thread::current().id(), *thread_id);
        }
        fn empty() {}
        let mut stage = SystemStage::parallel()
            .with_system(non_send)
            .with_system(non_send)
            .with_system(empty)
            .with_system(empty)
            .with_system(non_send)
            .with_system(non_send);
        stage.run(&mut world);
        assert_eq!(
            receive_events(&world),
            vec![
                StartedSystems(3),
                StartedSystems(1),
                StartedSystems(1),
                StartedSystems(1),
            ]
        );
        stage.set_executor(Box::new(SingleThreadedExecutor::default()));
        stage.run(&mut world);
    }
}<|MERGE_RESOLUTION|>--- conflicted
+++ resolved
@@ -166,13 +166,8 @@
     /// queues systems with no dependencies to run (or skip) at next opportunity.
     fn prepare_systems<'scope>(
         &mut self,
-<<<<<<< HEAD
         scope: &Scope<'_, 'scope, ()>,
-        systems: &'scope mut [ParallelSystemContainer],
-=======
-        scope: &mut Scope<'scope, ()>,
         systems: &'scope mut [SystemContainer],
->>>>>>> 92c90a9b
         world: &'scope World,
     ) {
         // These are used as a part of a unit test.
